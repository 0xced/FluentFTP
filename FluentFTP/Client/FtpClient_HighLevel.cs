using System;
using System.IO;
using System.Net.Sockets;
using System.Text;
using System.Text.RegularExpressions;
using System.Reflection;
using System.Collections.Generic;
using System.Diagnostics;
using System.Linq;
using System.Security.Cryptography.X509Certificates;
using System.Globalization;
using System.Security.Authentication;
using System.Net;
using FluentFTP.Proxy;
#if !CORE
using System.Web;
#endif

#if (CORE || NETFX)
using System.Threading;
#endif
#if (CORE || NET45)
using System.Threading.Tasks;
#endif

namespace FluentFTP {

	/// <summary>
	/// FTP Control Connection. Speaks the FTP protocol with the server and
	/// provides facilities for performing transactions.
	/// 
	/// Debugging problems with FTP transactions is much easier to do when
	/// you can see exactly what is sent to the server and the reply 
	/// FluentFTP gets in return. Please review the Debug example
	/// below for information on how to add <see cref="System.Diagnostics.TraceListener"/>s for capturing
	/// the conversation between FluentFTP and the server.
	/// </summary>
	/// <example>The following example illustrates how to assist in debugging
	/// FluentFTP by getting a transaction log from the server.
	/// <code source="..\Examples\Debug.cs" lang="cs" />
	/// </example>
	/// <example>The following example demonstrates adding a custom file
	/// listing parser in the event that you encounter a list format
	/// not already supported.
	/// <code source="..\Examples\CustomParser.cs" lang="cs" />
	/// </example>
	/// <example>The following example demonstrates how to validate
	/// a SSL certificate when using SSL/TLS.
	/// <code source="..\Examples\ValidateCertificate.cs" lang="cs" />
	/// </example>
	/// <example>The following example demonstrates how to download a file.
	/// <code source="..\Examples\OpenRead.cs" lang="cs" />
	/// </example>
	/// <example>The following example demonstrates how to download a file
	/// using a URI object.
	/// <code source="..\Examples\OpenReadURI.cs" lang="cs" />
	/// </example>
	/// <example>The following example demonstrates how to upload a file.
	/// <code source="..\Examples\OpenWrite.cs" lang="cs" />
	/// </example>
	/// <example>The following example demonstrates how to upload a file
	/// using a URI object.
	/// <code source="..\Examples\OpenWriteURI.cs" lang="cs" />
	/// </example>
	/// <example>The following example demonstrates how to append to a file.
	/// <code source="..\Examples\OpenAppend.cs" lang="cs" />
	/// </example>
	/// <example>The following example demonstrates how to append to a file
	/// using a URI object.
	/// <code source="..\Examples\OpenAppendURI.cs" lang="cs" />
	/// </example>
	/// <example>The following example demonstrates how to get a file
	/// listing from the server.
	/// <code source="..\Examples\GetListing.cs" lang="cs" />
	/// </example>
	public partial class FtpClient : IDisposable {

		#region Properties

		private int m_transferChunkSize = 65536;
		/// <summary>
		/// Gets or sets the number of bytes transferred in a single chunk (a single FTP command).
		/// Used by <see cref="o:UploadFile"/>/<see cref="o:UploadFileAsync"/> and <see cref="o:DownloadFile"/>/<see cref="o:DownloadFileAsync"/>
		/// to transfer large files in multiple chunks.
		/// </summary>
		public int TransferChunkSize {
			get {
				return m_transferChunkSize;
			}
			set {
				m_transferChunkSize = value;
			}
		}

		private FtpDataType CurrentDataType;

		private int m_retryAttempts = 3;
		/// <summary>
		/// Gets or sets the retry attempts allowed when a verification failure occurs during download or upload.
		/// This value must be set to 1 or more.
		/// </summary>
		public int RetryAttempts {
			get { return m_retryAttempts; }
			set { m_retryAttempts = value > 0 ? value : 1; }
		}

		uint m_uploadRateLimit = 0;

		/// <summary>
		/// Rate limit for uploads in kbyte/s. Set this to 0 for unlimited speed.
		/// Honored by high-level API such as Upload(), Download(), UploadFile(), DownloadFile()..
		/// </summary>
		public uint UploadRateLimit {
			get { return m_uploadRateLimit; }
			set { m_uploadRateLimit = value; }
		}

		uint m_downloadRateLimit = 0;

		/// <summary>
		/// Rate limit for downloads in kbytes/s. Set this to 0 for unlimited speed.
		/// Honored by high-level API such as Upload(), Download(), UploadFile(), DownloadFile()..
		/// </summary>
		public uint DownloadRateLimit {
			get { return m_downloadRateLimit; }
			set { m_downloadRateLimit = value; }
		}

		public FtpDataType m_UploadDataType = FtpDataType.Binary;
		/// <summary>
		/// Controls if the high-level API uploads files in Binary or ASCII mode.
		/// </summary>
		public FtpDataType UploadDataType {
			get { return m_UploadDataType; }
			set { m_UploadDataType = value; }
		}

		public FtpDataType m_DownloadDataType = FtpDataType.Binary;
		/// <summary>
		/// Controls if the high-level API downloads files in Binary or ASCII mode.
		/// </summary>
		public FtpDataType DownloadDataType {
			get { return m_DownloadDataType; }
			set { m_DownloadDataType = value; }
		}


		// ADD PROPERTIES THAT NEED TO BE CLONED INTO
		// FtpClient.CloneConnection()

		#endregion

		#region Upload Multiple Files

		/// <summary>
		/// Uploads the given file paths to a single folder on the server.
		/// All files are placed directly into the given folder regardless of their path on the local filesystem.
		/// High-level API that takes care of various edge cases internally.
		/// Supports very large files since it uploads data in chunks.
		/// Faster than uploading single files with <see cref="o:UploadFile"/> since it performs a single "file exists" check rather than one check per file.
		/// </summary>
		/// <param name="localPaths">The full or relative paths to the files on the local file system. Files can be from multiple folders.</param>
		/// <param name="remoteDir">The full or relative path to the directory that files will be uploaded on the server</param>
		/// <param name="existsMode">What to do if the file already exists? Skip, overwrite or append? Set this to <see cref="FtpExists.NoCheck"/> for fastest performance,
		///  but only if you are SURE that the files do not exist on the server.</param>
		/// <param name="createRemoteDir">Create the remote directory if it does not exist.</param>
		/// <param name="verifyOptions">Sets if checksum verification is required for a successful download and what to do if it fails verification (See Remarks)</param>
		/// <param name="errorHandling">Used to determine how errors are handled</param>
		/// <returns>The count of how many files were uploaded successfully. Affected when files are skipped when they already exist.</returns>
		/// <remarks>
		/// If verification is enabled (All options other than <see cref="FtpVerify.None"/>) the hash will be checked against the server.  If the server does not support
		/// any hash algorithm, then verification is ignored.  If only <see cref="FtpVerify.OnlyChecksum"/> is set then the return of this method depends on both a successful 
		/// upload &amp; verification.  Additionally, if any verify option is set and a retry is attempted the existsMode will automatically be set to <see cref="FtpExists.Overwrite"/>.
		/// If <see cref="FtpVerify.Throw"/> is set and <see cref="FtpError.Throw"/> is <i>not set</i>, then individual verification errors will not cause an exception
		/// to propagate from this method.
		/// </remarks>
		public int UploadFiles(IEnumerable<string> localPaths, string remoteDir, FtpExists existsMode = FtpExists.Overwrite, bool createRemoteDir = true,
			FtpVerify verifyOptions = FtpVerify.None, FtpError errorHandling = FtpError.None) {

			// verify args
			if (!errorHandling.IsValidCombination())
				throw new ArgumentException("Invalid combination of FtpError flags.  Throw & Stop cannot be combined");
			if (remoteDir.IsBlank())
				throw new ArgumentException("Required parameter is null or blank.", "remoteDir");

			FtpTrace.WriteFunc("UploadFiles", new object[] { localPaths, remoteDir, existsMode, createRemoteDir, verifyOptions, errorHandling });

			//int count = 0;
			bool errorEncountered = false;
			List<string> successfulUploads = new List<string>();

			// ensure ends with slash
			remoteDir = !remoteDir.EndsWith("/") ? remoteDir + "/" : remoteDir;

			//flag to determine if existence checks are required
			bool checkFileExistence = true;

			// create remote dir if wanted
			if (createRemoteDir) {
				if (!DirectoryExists(remoteDir)) {
					CreateDirectory(remoteDir);
					checkFileExistence = false;
				}
			}

			// get all the already existing files
			string[] existingFiles = checkFileExistence ? GetNameListing(remoteDir) : new string[0];

			// per local file
			foreach (string localPath in localPaths) {

				// calc remote path
				string fileName = Path.GetFileName(localPath);
				string remotePath = remoteDir + fileName;

				// try to upload it
				try {
					bool ok = UploadFileFromFile(localPath, remotePath, false, existsMode, existingFiles.Contains(fileName), true, verifyOptions, null);
					if (ok) {
						successfulUploads.Add(remotePath);
						//count++;
					} else if ((int)errorHandling > 1) {
						errorEncountered = true;
						break;
					}
				} catch (Exception ex) {
					FtpTrace.WriteStatus(FtpTraceLevel.Error, "Upload Failure for " + localPath + ": " + ex);
					if (errorHandling.HasFlag(FtpError.Stop)) {
						errorEncountered = true;
						break;
					}

					if (errorHandling.HasFlag(FtpError.Throw)) {
						if (errorHandling.HasFlag(FtpError.DeleteProcessed)) {
							PurgeSuccessfulUploads(successfulUploads);
						}

						throw new FtpException("An error occurred uploading file(s).  See inner exception for more info.", ex);
					}
				}
			}

			if (errorEncountered) {
				//Delete any successful uploads if needed
				if (errorHandling.HasFlag(FtpError.DeleteProcessed)) {
					PurgeSuccessfulUploads(successfulUploads);
					successfulUploads.Clear(); //forces return of 0
				}

				//Throw generic error because requested
				if (errorHandling.HasFlag(FtpError.Throw)) {
					throw new FtpException("An error occurred uploading one or more files.  Refer to trace output if available.");
				}
			}

			return successfulUploads.Count;
		}

		private void PurgeSuccessfulUploads(IEnumerable<string> remotePaths) {
			foreach (string remotePath in remotePaths) {
				this.DeleteFile(remotePath);
			}
		}

		/// <summary>
		/// Uploads the given file paths to a single folder on the server.
		/// All files are placed directly into the given folder regardless of their path on the local filesystem.
		/// High-level API that takes care of various edge cases internally.
		/// Supports very large files since it uploads data in chunks.
		/// Faster than uploading single files with <see cref="o:UploadFile"/> since it performs a single "file exists" check rather than one check per file.
		/// </summary>
		/// <param name="localFiles">Files to be uploaded</param>
		/// <param name="remoteDir">The full or relative path to the directory that files will be uploaded on the server</param>
		/// <param name="existsMode">What to do if the file already exists? Skip, overwrite or append? Set this to FtpExists.None for fastest performance but only if you are SURE that the files do not exist on the server.</param>
		/// <param name="createRemoteDir">Create the remote directory if it does not exist.</param>
		/// <param name="verifyOptions">Sets if checksum verification is required for a successful download and what to do if it fails verification (See Remarks)</param>
		/// <param name="errorHandling">Used to determine how errors are handled</param>
		/// <returns>The count of how many files were downloaded successfully. When existing files are skipped, they are not counted.</returns>
		/// <remarks>
		/// If verification is enabled (All options other than <see cref="FtpVerify.None"/>) the hash will be checked against the server.  If the server does not support
		/// any hash algorithm, then verification is ignored.  If only <see cref="FtpVerify.OnlyChecksum"/> is set then the return of this method depends on both a successful 
		/// upload &amp; verification.  Additionally, if any verify option is set and a retry is attempted the existsMode will automatically be set to <see cref="FtpExists.Overwrite"/>.
		/// If <see cref="FtpVerify.Throw"/> is set and <see cref="FtpError.Throw"/> is <i>not set</i>, then individual verification errors will not cause an exception
		/// to propagate from this method.
		/// </remarks>
		public int UploadFiles(IEnumerable<FileInfo> localFiles, string remoteDir, FtpExists existsMode = FtpExists.Overwrite, bool createRemoteDir = true,
			FtpVerify verifyOptions = FtpVerify.None, FtpError errorHandling = FtpError.None) {
			return UploadFiles(localFiles.Select(f => f.FullName), remoteDir, existsMode, createRemoteDir, verifyOptions, errorHandling);
		}

#if ASYNC
		/// <summary>
		/// Uploads the given file paths to a single folder on the server asynchronously.
		/// All files are placed directly into the given folder regardless of their path on the local filesystem.
		/// High-level API that takes care of various edge cases internally.
		/// Supports very large files since it uploads data in chunks.
		/// Faster than uploading single files with <see cref="o:UploadFile"/> since it performs a single "file exists" check rather than one check per file.
		/// </summary>
		/// <param name="localPaths">The full or relative paths to the files on the local file system. Files can be from multiple folders.</param>
		/// <param name="remoteDir">The full or relative path to the directory that files will be uploaded on the server</param>
		/// <param name="existsMode">What to do if the file already exists? Skip, overwrite or append? Set this to FtpExists.None for fastest performance but only if you are SURE that the files do not exist on the server.</param>
		/// <param name="createRemoteDir">Create the remote directory if it does not exist.</param>
		/// <param name="verifyOptions">Sets if checksum verification is required for a successful upload and what to do if it fails verification (See Remarks)</param>
		/// <param name="errorHandling">Used to determine how errors are handled</param>
		/// <param name="token">The token to monitor for cancellation requests</param>
		/// <returns>The count of how many files were uploaded successfully. Affected when files are skipped when they already exist.</returns>
		/// <remarks>
		/// If verification is enabled (All options other than <see cref="FtpVerify.None"/>) the hash will be checked against the server.  If the server does not support
		/// any hash algorithm, then verification is ignored.  If only <see cref="FtpVerify.OnlyChecksum"/> is set then the return of this method depends on both a successful 
		/// upload &amp; verification.  Additionally, if any verify option is set and a retry is attempted the existsMode will automatically be set to <see cref="FtpExists.Overwrite"/>.
		/// If <see cref="FtpVerify.Throw"/> is set and <see cref="FtpError.Throw"/> is <i>not set</i>, then individual verification errors will not cause an exception
		/// to propagate from this method.
		/// </remarks>
		public async Task<int> UploadFilesAsync(IEnumerable<string> localPaths, string remoteDir, FtpExists existsMode, bool createRemoteDir, FtpVerify verifyOptions, FtpError errorHandling, CancellationToken token) {

			// verify args
			if (!errorHandling.IsValidCombination())
				throw new ArgumentException("Invalid combination of FtpError flags.  Throw & Stop cannot be combined");
			if (remoteDir.IsBlank())
				throw new ArgumentException("Required parameter is null or blank.", "remoteDir");
			
			FtpTrace.WriteFunc("UploadFilesAsync", new object[] { localPaths, remoteDir, existsMode, createRemoteDir, verifyOptions, errorHandling });

			//check if cancellation was requested and throw to set TaskStatus state to Canceled
			token.ThrowIfCancellationRequested();

			//int count = 0;
			bool errorEncountered = false;
			List<string> successfulUploads = new List<string>();
			// ensure ends with slash
			remoteDir = !remoteDir.EndsWith("/") ? remoteDir + "/" : remoteDir;

			//flag to determine if existence checks are required
			bool checkFileExistence = true;

			// create remote dir if wanted
			if (createRemoteDir) {
				if (!await DirectoryExistsAsync(remoteDir)) {
					await CreateDirectoryAsync(remoteDir);
					checkFileExistence = false;
				}
			}

			// get all the already existing files (if directory was created just create an empty array)
			string[] existingFiles = checkFileExistence ? await GetNameListingAsync(remoteDir) : new string[0];

			// per local file
			foreach (string localPath in localPaths) {

				// check if cancellation was requested and throw to set TaskStatus state to Canceled
				token.ThrowIfCancellationRequested();

				// calc remote path
				string fileName = Path.GetFileName(localPath);
				string remotePath = remoteDir + fileName;

				// try to upload it
				try {
					bool ok = await UploadFileFromFileAsync(localPath, remotePath, false, existsMode, existingFiles.Contains(fileName), true, verifyOptions, token, null);
					if (ok) {
						successfulUploads.Add(remotePath);
					} else if ((int)errorHandling > 1) {
						errorEncountered = true;
						break;
					}
				} catch (Exception ex) {
					if (ex is OperationCanceledException) {
						//DO NOT SUPPRESS CANCELLATION REQUESTS -- BUBBLE UP!
						FtpTrace.WriteStatus(FtpTraceLevel.Info, "Upload cancellation requested");
						throw;
					}
					//suppress all other upload exceptions (errors are still written to FtpTrace)
					FtpTrace.WriteStatus(FtpTraceLevel.Error, "Upload Failure for " + localPath + ": " + ex);
					if (errorHandling.HasFlag(FtpError.Stop)) {
						errorEncountered = true;
						break;
					}

					if (errorHandling.HasFlag(FtpError.Throw)) {
						if (errorHandling.HasFlag(FtpError.DeleteProcessed)) {
							PurgeSuccessfulUploads(successfulUploads);
						}

						throw new FtpException("An error occurred uploading file(s).  See inner exception for more info.", ex);
					}
				}
			}

			if (errorEncountered) {
				//Delete any successful uploads if needed
				if (errorHandling.HasFlag(FtpError.DeleteProcessed)) {
					await PurgeSuccessfulUploadsAsync(successfulUploads);
					successfulUploads.Clear(); //forces return of 0
				}

				//Throw generic error because requested
				if (errorHandling.HasFlag(FtpError.Throw)) {
					throw new FtpException("An error occurred uploading one or more files.  Refer to trace output if available.");
				}
			}

			return successfulUploads.Count;
		}

		private async Task PurgeSuccessfulUploadsAsync(IEnumerable<string> remotePaths) {
			foreach (string remotePath in remotePaths) {
				await this.DeleteDirectoryAsync(remotePath);
			}
		}

		/// <summary>
		/// Uploads the given file paths to a single folder on the server asynchronously.
		/// All files are placed directly into the given folder regardless of their path on the local filesystem.
		/// High-level API that takes care of various edge cases internally.
		/// Supports very large files since it uploads data in chunks.
		/// Faster than uploading single files with <see cref="o:UploadFile"/> since it performs a single "file exists" check rather than one check per file.
		/// </summary>
		/// <param name="localPaths">The full or relative paths to the files on the local file system. Files can be from multiple folders.</param>
		/// <param name="remoteDir">The full or relative path to the directory that files will be uploaded on the server</param>
		/// <param name="existsMode">What to do if the file already exists? Skip, overwrite or append? Set this to FtpExists.None for fastest performance but only if you are SURE that the files do not exist on the server.</param>
		/// <param name="createRemoteDir">Create the remote directory if it does not exist.</param>
		/// <param name="verifyOptions">Sets if checksum verification is required for a successful upload and what to do if it fails verification (See Remarks)</param>
		/// <param name="errorHandling">Used to determine how errors are handled</param>
		/// <returns>The count of how many files were uploaded successfully. Affected when files are skipped when they already exist.</returns>
		/// <remarks>
		/// If verification is enabled (All options other than <see cref="FtpVerify.None"/>) the hash will be checked against the server.  If the server does not support
		/// any hash algorithm, then verification is ignored.  If only <see cref="FtpVerify.OnlyChecksum"/> is set then the return of this method depends on both a successful 
		/// upload &amp; verification.  Additionally, if any verify option is set and a retry is attempted the existsMode will automatically be set to <see cref="FtpExists.Overwrite"/>.
		/// If <see cref="FtpVerify.Throw"/> is set and <see cref="FtpError.Throw"/> is <i>not set</i>, then individual verification errors will not cause an exception
		/// to propagate from this method.
		/// </remarks>
		public async Task<int> UploadFilesAsync(IEnumerable<string> localPaths, string remoteDir, FtpExists existsMode = FtpExists.Overwrite, bool createRemoteDir = true, FtpVerify verifyOptions = FtpVerify.None, FtpError errorHandling = FtpError.None) {
			return await UploadFilesAsync(localPaths, remoteDir, existsMode, createRemoteDir, verifyOptions, errorHandling, CancellationToken.None);
		}
#endif

		#endregion

		#region Download Multiple Files

		/// <summary>
		/// Downloads the specified files into a local single directory.
		/// High-level API that takes care of various edge cases internally.
		/// Supports very large files since it downloads data in chunks.
		/// Same speed as <see cref="o:DownloadFile"/>.
		/// </summary>
		/// <param name="localDir">The full or relative path to the directory that files will be downloaded into.</param>
		/// <param name="remotePaths">The full or relative paths to the files on the server</param>
		/// <param name="overwrite">True if you want the local file to be overwritten if it already exists. (Default value is true)</param>
		/// <param name="verifyOptions">Sets if checksum verification is required for a successful download and what to do if it fails verification (See Remarks)</param>
		/// <param name="errorHandling">Used to determine how errors are handled</param>
		/// <returns>The count of how many files were downloaded successfully. When existing files are skipped, they are not counted.</returns>
		/// <remarks>
		/// If verification is enabled (All options other than <see cref="FtpVerify.None"/>) the hash will be checked against the server.  If the server does not support
		/// any hash algorithm, then verification is ignored.  If only <see cref="FtpVerify.OnlyChecksum"/> is set then the return of this method depends on both a successful 
		/// upload &amp; verification.  Additionally, if any verify option is set and a retry is attempted then overwrite will automatically switch to true for subsequent attempts.
		/// If <see cref="FtpVerify.Throw"/> is set and <see cref="FtpError.Throw"/> is <i>not set</i>, then individual verification errors will not cause an exception
		/// to propagate from this method.
		/// </remarks>
		public int DownloadFiles(string localDir, IEnumerable<string> remotePaths, bool overwrite = true, FtpVerify verifyOptions = FtpVerify.None,
			FtpError errorHandling = FtpError.None) {

			// verify args
			if (!errorHandling.IsValidCombination())
				throw new ArgumentException("Invalid combination of FtpError flags.  Throw & Stop cannot be combined");
			if (localDir.IsBlank())
				throw new ArgumentException("Required parameter is null or blank.", "localDir");

			FtpTrace.WriteFunc("DownloadFiles", new object[] { localDir, remotePaths, overwrite, verifyOptions });

			bool errorEncountered = false;
			List<string> successfulDownloads = new List<string>();

			// ensure ends with slash
			localDir = !localDir.EndsWith(Path.DirectorySeparatorChar.ToString()) ? localDir + Path.DirectorySeparatorChar.ToString() : localDir;

			foreach (string remotePath in remotePaths) {

				// calc local path
				string localPath = localDir + remotePath.GetFtpFileName();

				// try to download it
				try {
					bool ok = DownloadFileToFile(localPath, remotePath, overwrite, verifyOptions, null);
					if (ok) {
						successfulDownloads.Add(localPath);
					} else if ((int)errorHandling > 1) {
						errorEncountered = true;
						break;
					}
				} catch (Exception ex) {
					FtpTrace.WriteStatus(FtpTraceLevel.Error, "Failed to download " + remotePath + ". Error: " + ex);
					if (errorHandling.HasFlag(FtpError.Stop)) {
						errorEncountered = true;
						break;
					}

					if (errorHandling.HasFlag(FtpError.Throw)) {
						if (errorHandling.HasFlag(FtpError.DeleteProcessed)) {
							PurgeSuccessfulDownloads(successfulDownloads);
						}

						throw new FtpException("An error occurred downloading file(s).  See inner exception for more info.", ex);
					}
				}
			}

			if (errorEncountered) {
				//Delete any successful uploads if needed
				if (errorHandling.HasFlag(FtpError.DeleteProcessed)) {
					PurgeSuccessfulDownloads(successfulDownloads);
					successfulDownloads.Clear(); //forces return of 0
				}

				//Throw generic error because requested
				if (errorHandling.HasFlag(FtpError.Throw)) {
					throw new FtpException("An error occurred downloading one or more files.  Refer to trace output if available.");
				}
			}

			return successfulDownloads.Count;
		}

		/*
		/// <summary>
		/// Downloads the specified files into a local single directory.
		/// High-level API that takes care of various edge cases internally.
		/// Supports very large files since it downloads data in chunks.
		/// Same speed as <see cref="o:DownloadFile"/>.
		/// </summary>
		/// <param name="localDir">The full or relative path to the directory that files will be downloaded into.</param>
		/// <param name="remotePaths">The full or relative paths to the files on the server</param>
		/// <param name="overwrite">True if you want the local file to be overwritten if it already exists. (Default value is true)</param>
		/// <param name="errorHandling">Used to determine how errors are handled</param>
		/// <returns>The count of how many files were downloaded successfully. When existing files are skipped, they are not counted.</returns>
		public int DownloadFiles(string localDir, List<string> remotePaths, bool overwrite = true, FtpError errorHandling = FtpError.None) {
			return DownloadFiles(localDir, remotePaths.ToArray(), overwrite);
		}*/

		private void PurgeSuccessfulDownloads(IEnumerable<string> localFiles) {
			foreach (string localFile in localFiles) {
				// absorb any errors because we don't want this to throw more errors!
				try {
					File.Delete(localFile);
				} catch (Exception ex) {
					FtpTrace.WriteStatus(FtpTraceLevel.Warn, "FtpClient : Exception caught and discarded while attempting to delete file '" + localFile + "' : " + ex.ToString());
				}
			}
		}

#if ASYNC
		/// <summary>
		/// Downloads the specified files into a local single directory.
		/// High-level API that takes care of various edge cases internally.
		/// Supports very large files since it downloads data in chunks.
		/// Same speed as <see cref="o:DownloadFile"/>.
		/// </summary>
		/// <param name="localDir">The full or relative path to the directory that files will be downloaded.</param>
		/// <param name="remotePaths">The full or relative paths to the files on the server</param>
		/// <param name="overwrite">True if you want the local file to be overwritten if it already exists. (Default value is true)</param>
		/// <param name="verifyOptions">Sets if checksum verification is required for a successful download and what to do if it fails verification (See Remarks)</param>
		/// <param name="errorHandling">Used to determine how errors are handled</param>
		/// <param name="token">The token to monitor for cancellation requests</param>
		/// <returns>The count of how many files were downloaded successfully. When existing files are skipped, they are not counted.</returns>
		/// <remarks>
		/// If verification is enabled (All options other than <see cref="FtpVerify.None"/>) the hash will be checked against the server.  If the server does not support
		/// any hash algorithm, then verification is ignored.  If only <see cref="FtpVerify.OnlyChecksum"/> is set then the return of this method depends on both a successful 
		/// upload &amp; verification.  Additionally, if any verify option is set and a retry is attempted then overwrite will automatically be set to true for subsequent attempts.
		/// If <see cref="FtpVerify.Throw"/> is set and <see cref="FtpError.Throw"/> is <i>not set</i>, then individual verification errors will not cause an exception
		/// to propagate from this method.
		/// </remarks>
		public async Task<int> DownloadFilesAsync(string localDir, IEnumerable<string> remotePaths, bool overwrite, FtpVerify verifyOptions,
			FtpError errorHandling, CancellationToken token) {

			// verify args
			if (!errorHandling.IsValidCombination())
				throw new ArgumentException("Invalid combination of FtpError flags.  Throw & Stop cannot be combined");
			if (localDir.IsBlank())
				throw new ArgumentException("Required parameter is null or blank.", "localDir");
			
			FtpTrace.WriteFunc("DownloadFilesAsync", new object[] { localDir, remotePaths, overwrite, verifyOptions });

			//check if cancellation was requested and throw to set TaskStatus state to Canceled
			token.ThrowIfCancellationRequested();
			bool errorEncountered = false;
			List<string> successfulDownloads = new List<string>();

			// ensure ends with slash
			localDir = !localDir.EndsWith(Path.DirectorySeparatorChar.ToString()) ? localDir + Path.DirectorySeparatorChar.ToString() : localDir;

			foreach (string remotePath in remotePaths) {
				//check if cancellation was requested and throw to set TaskStatus state to Canceled
				token.ThrowIfCancellationRequested();
				// calc local path
				string localPath = localDir + remotePath.GetFtpFileName();

				// try to download it
				try {
					bool ok = await DownloadFileToFileAsync(localPath, remotePath, overwrite, verifyOptions, token, null);
					if (ok) {
						successfulDownloads.Add(localPath);
					} else if ((int)errorHandling > 1) {
						errorEncountered = true;
						break;
					}
				} catch (Exception ex) {
					if (ex is OperationCanceledException) {
						FtpTrace.WriteStatus(FtpTraceLevel.Info, "Download cancellation requested");
						//DO NOT SUPPRESS CANCELLATION REQUESTS -- BUBBLE UP!
						throw;
					}
					if (errorHandling.HasFlag(FtpError.Stop)) {
						errorEncountered = true;
						break;
					}

					if (errorHandling.HasFlag(FtpError.Throw)) {
						if (errorHandling.HasFlag(FtpError.DeleteProcessed)) {
							PurgeSuccessfulDownloads(successfulDownloads);
						}

						throw new FtpException("An error occurred downloading file(s).  See inner exception for more info.", ex);
					}
				}
			}

			if (errorEncountered) {
				//Delete any successful uploads if needed
				if (errorHandling.HasFlag(FtpError.DeleteProcessed)) {
					PurgeSuccessfulDownloads(successfulDownloads);
					successfulDownloads.Clear(); //forces return of 0
				}

				//Throw generic error because requested
				if (errorHandling.HasFlag(FtpError.Throw)) {
					throw new FtpException("An error occurred downloading one or more files.  Refer to trace output if available.");
				}
			}

			return successfulDownloads.Count;
		}

		/// <summary>
		/// Downloads the specified files into a local single directory.
		/// High-level API that takes care of various edge cases internally.
		/// Supports very large files since it downloads data in chunks.
		/// Same speed as <see cref="o:DownloadFile"/>.
		/// </summary>
		/// <param name="localDir">The full or relative path to the directory that files will be downloaded into.</param>
		/// <param name="remotePaths">The full or relative paths to the files on the server</param>
		/// <param name="overwrite">True if you want the local file to be overwritten if it already exists. (Default value is true)</param>
		/// <param name="verifyOptions">Sets if checksum verification is required for a successful download and what to do if it fails verification (See Remarks)</param>
		/// <param name="errorHandling">Used to determine how errors are handled</param>
		/// <returns>The count of how many files were downloaded successfully. When existing files are skipped, they are not counted.</returns>
		/// <remarks>
		/// If verification is enabled (All options other than <see cref="FtpVerify.None"/>) the hash will be checked against the server.  If the server does not support
		/// any hash algorithm, then verification is ignored.  If only <see cref="FtpVerify.OnlyChecksum"/> is set then the return of this method depends on both a successful 
		/// upload &amp; verification.  Additionally, if any verify option is set and a retry is attempted then overwrite will automatically be set to true for subsequent attempts.
		/// If <see cref="FtpVerify.Throw"/> is set and <see cref="FtpError.Throw"/> is <i>not set</i>, then individual verification errors will not cause an exception
		/// to propagate from this method.
		/// </remarks>
		public async Task<int> DownloadFilesAsync(string localDir, IEnumerable<string> remotePaths, bool overwrite = true,
			FtpVerify verifyOptions = FtpVerify.None, FtpError errorHandling = FtpError.None) {
			return await DownloadFilesAsync(localDir, remotePaths, overwrite, verifyOptions, errorHandling, CancellationToken.None);
		}
#endif

		#endregion

		#region Upload File

		/// <summary>
		/// Uploads the specified file directly onto the server.
		/// High-level API that takes care of various edge cases internally.
		/// Supports very large files since it uploads data in chunks.
		/// </summary>
		/// <param name="localPath">The full or relative path to the file on the local file system</param>
		/// <param name="remotePath">The full or relative path to the file on the server</param>
		/// <param name="existsMode">What to do if the file already exists? Skip, overwrite or append? Set this to  <see cref="FtpExists.NoCheck"/> for fastest performance 
		/// but only if you are SURE that the files do not exist on the server.</param>
		/// <param name="createRemoteDir">Create the remote directory if it does not exist. Slows down upload due to additional checks required.</param>
		/// <param name="verifyOptions">Sets if checksum verification is required for a successful upload and what to do if it fails verification (See Remarks)</param>
		/// <param name="progress">Provide an implementation of IProgress to track upload progress. The value provided is in the range 0 to 100, representing a percentage. It is calculated based on bytes transferred vs the length of the file.</param>
		/// <returns>If true then the file was uploaded, false otherwise.</returns>
		/// <remarks>
		/// If verification is enabled (All options other than <see cref="FtpVerify.None"/>) the hash will be checked against the server.  If the server does not support
		/// any hash algorithm, then verification is ignored.  If only <see cref="FtpVerify.OnlyChecksum"/> is set then the return of this method depends on both a successful 
		/// upload &amp; verification.  Additionally, if any verify option is set and a retry is attempted the existsMode will automatically be set to <see cref="FtpExists.Overwrite"/>.
		/// </remarks>
		public bool UploadFile(string localPath, string remotePath, FtpExists existsMode = FtpExists.Overwrite, bool createRemoteDir = false,
			FtpVerify verifyOptions = FtpVerify.None, IProgress<double> progress = null) {

			// verify args
			if (localPath.IsBlank())
				throw new ArgumentException("Required parameter is null or blank.", "localPath");
			if (remotePath.IsBlank())
				throw new ArgumentException("Required parameter is null or blank.", "remotePath");

			FtpTrace.WriteFunc("UploadFile", new object[] { localPath, remotePath, existsMode, createRemoteDir, verifyOptions });

			// skip uploading if the local file does not exist
			if (!File.Exists(localPath)) {
				FtpTrace.WriteStatus(FtpTraceLevel.Error, "File does not exist.");
				return false;
			}

			return UploadFileFromFile(localPath, remotePath, createRemoteDir, existsMode, false, false, verifyOptions, progress);
		}

#if ASYNC

		/// <summary>
		/// Uploads the specified file directly onto the server asynchronously.
		/// High-level API that takes care of various edge cases internally.
		/// Supports very large files since it uploads data in chunks.
		/// </summary>
		/// <param name="localPath">The full or relative path to the file on the local file system</param>
		/// <param name="remotePath">The full or relative path to the file on the server</param>
		/// <param name="existsMode">What to do if the file already exists? Skip, overwrite or append? Set this to  <see cref="FtpExists.NoCheck"/> for fastest performance
		///  but only if you are SURE that the files do not exist on the server.</param>
		/// <param name="createRemoteDir">Create the remote directory if it does not exist. Slows down upload due to additional checks required.</param>
		/// <param name="verifyOptions">Sets if checksum verification is required for a successful upload and what to do if it fails verification (See Remarks)</param>
		/// <param name="token">The token to monitor for cancellation requests.</param>
		/// <param name="progress">Provide an implementation of IProgress to track upload progress. The value provided is in the range 0 to 100, representing a percentage. It is calculated based on bytes transferred vs the length of the file.</param>
		/// <returns>If true then the file was uploaded, false otherwise.</returns>
		/// <remarks>
		/// If verification is enabled (All options other than <see cref="FtpVerify.None"/>) the hash will be checked against the server.  If the server does not support
		/// any hash algorithm, then verification is ignored.  If only <see cref="FtpVerify.OnlyChecksum"/> is set then the return of this method depends on both a successful 
		/// upload &amp; verification.  Additionally, if any verify option is set and a retry is attempted the existsMode will automatically be set to <see cref="FtpExists.Overwrite"/>.
		/// </remarks>
		public async Task<bool> UploadFileAsync(string localPath, string remotePath, FtpExists existsMode, bool createRemoteDir,
			FtpVerify verifyOptions, CancellationToken token, IProgress<double> progress) {

			// verify args
			if (localPath.IsBlank())
				throw new ArgumentException("Required parameter is null or blank.", "localPath");
			if (remotePath.IsBlank())
				throw new ArgumentException("Required parameter is null or blank.", "remotePath");
			
			// skip uploading if the local file does not exist
			if (!File.Exists(localPath)) {
				FtpTrace.WriteStatus(FtpTraceLevel.Error, "File does not exist.");
				return false;
			}

			FtpTrace.WriteFunc("UploadFileAsync", new object[] { localPath, remotePath, existsMode, createRemoteDir, verifyOptions });

			return await UploadFileFromFileAsync(localPath, remotePath, createRemoteDir, existsMode, false, false, verifyOptions, token, progress);
		}

		/// <summary>
		/// Uploads the specified file directly onto the server asynchronously.
		/// High-level API that takes care of various edge cases internally.
		/// Supports very large files since it uploads data in chunks.
		/// </summary>
		/// <param name="localPath">The full or relative path to the file on the local file system</param>
		/// <param name="remotePath">The full or relative path to the file on the server</param>
		/// <param name="existsMode">What to do if the file already exists? Skip, overwrite or append? Set this to <see cref="FtpExists.NoCheck"/> for fastest performance 
		/// but only if you are SURE that the files do not exist on the server.</param>
		/// <param name="createRemoteDir">Create the remote directory if it does not exist. Slows down upload due to additional checks required.</param>
		/// <param name="verifyOptions">Sets if checksum verification is required for a successful upload and what to do if it fails verification (See Remarks)</param>
		/// <returns>If true then the file was uploaded, false otherwise.</returns>
		/// <remarks>
		/// If verification is enabled (All options other than <see cref="FtpVerify.None"/>) the hash will be checked against the server.  If the server does not support
		/// any hash algorithm, then verification is ignored.  If only <see cref="FtpVerify.OnlyChecksum"/> is set then the return of this method depends on both a successful 
		/// upload &amp; verification.  Additionally, if any verify option is set and a retry is attempted the existsMode will automatically be set to <see cref="FtpExists.Overwrite"/>.
		/// </remarks>
		public async Task<bool> UploadFileAsync(string localPath, string remotePath, FtpExists existsMode = FtpExists.Overwrite, bool createRemoteDir = false, FtpVerify verifyOptions = FtpVerify.None) {
			return await UploadFileAsync(localPath, remotePath, existsMode, createRemoteDir, verifyOptions, CancellationToken.None, null);
		}
#endif

		private bool UploadFileFromFile(string localPath, string remotePath, bool createRemoteDir, FtpExists existsMode, bool fileExists, bool fileExistsKnown, FtpVerify verifyOptions, IProgress<double> progress) {

			// If retries are allowed set the retry counter to the allowed count
			int attemptsLeft = verifyOptions.HasFlag(FtpVerify.Retry) ? m_retryAttempts : 1;

			// Default validation to true (if verification isn't needed it'll allow a pass-through)
			bool verified = true;
			bool uploadSuccess;
			do {

				// write the file onto the server
				using (var fileStream = new FileStream(localPath, FileMode.Open, FileAccess.Read, FileShare.Read)) {

					// Upload file
					uploadSuccess = UploadFileInternal(fileStream, remotePath, createRemoteDir, existsMode, fileExists, fileExistsKnown, progress);
					attemptsLeft--;

					// If verification is needed, update the validated flag
					if (uploadSuccess && verifyOptions != FtpVerify.None) {
						verified = VerifyTransfer(localPath, remotePath);
						FtpTrace.WriteStatus(FtpTraceLevel.Info, "File Verification: " + (verified ? "PASS" : "FAIL"));
						if (!verified && attemptsLeft > 0) {

							// Force overwrite if a retry is required
							FtpTrace.WriteStatus(FtpTraceLevel.Verbose, "Retrying due to failed verification." + (existsMode != FtpExists.Overwrite ? "  Switching to FtpExists.Overwrite mode.  " : "  ") + attemptsLeft + " attempts remaining");
							existsMode = FtpExists.Overwrite;
						}
					}
				}
			} while (!verified && attemptsLeft > 0);//Loop if attempts are available and validation failed


			if (uploadSuccess && !verified && verifyOptions.HasFlag(FtpVerify.Delete)) {
				this.DeleteFile(remotePath);
			}

			if (uploadSuccess && !verified && verifyOptions.HasFlag(FtpVerify.Throw)) {
				throw new FtpException("Uploaded file checksum value does not match local file");
			}

			return uploadSuccess && verified;
		}

#if ASYNC
		private async Task<bool> UploadFileFromFileAsync(string localPath, string remotePath, bool createRemoteDir, FtpExists existsMode,
			bool fileExists, bool fileExistsKnown, FtpVerify verifyOptions, CancellationToken token, IProgress<double> progress) {

			// If retries are allowed set the retry counter to the allowed count
			int attemptsLeft = verifyOptions.HasFlag(FtpVerify.Retry) ? m_retryAttempts : 1;
			
			// Default validation to true (if verification isn't needed it'll allow a pass-through)
			bool verified = true;
			bool uploadSuccess;
			do {

				// write the file onto the server
				using (var fileStream = new FileStream(localPath, FileMode.Open, FileAccess.Read, FileShare.Read)) {
					uploadSuccess = await UploadFileInternalAsync(fileStream, remotePath, createRemoteDir, existsMode, fileExists, fileExistsKnown, token, progress);
					attemptsLeft--;

					// If verification is needed, update the validated flag
					if (verifyOptions != FtpVerify.None) {
						verified = await VerifyTransferAsync(localPath, remotePath);
						FtpTrace.WriteStatus(FtpTraceLevel.Info, "File Verification: " + (verified ? "PASS" : "FAIL"));
						if (!verified && attemptsLeft > 0) {
							
							// Force overwrite if a retry is required
							FtpTrace.WriteStatus(FtpTraceLevel.Verbose, "Retrying due to failed verification." + (existsMode != FtpExists.Overwrite ? "  Switching to FtpExists.Overwrite mode.  " : "  ") + attemptsLeft + " attempts remaining");
							existsMode = FtpExists.Overwrite;
						}
					}
				}
			} while (!verified && attemptsLeft > 0);

			if (uploadSuccess && !verified && verifyOptions.HasFlag(FtpVerify.Delete)) {
				await this.DeleteFileAsync(remotePath);
			}

			if (uploadSuccess && !verified && verifyOptions.HasFlag(FtpVerify.Throw)) {
				throw new FtpException("Uploaded file checksum value does not match local file");
			}

			return uploadSuccess && verified;
		}
#endif
		#endregion

		#region	Upload Bytes/Stream

		/// <summary>
		/// Uploads the specified stream as a file onto the server.
		/// High-level API that takes care of various edge cases internally.
		/// Supports very large files since it uploads data in chunks.
		/// </summary>
		/// <param name="fileStream">The full data of the file, as a stream</param>
		/// <param name="remotePath">The full or relative path to the file on the server</param>
		/// <param name="existsMode">What to do if the file already exists? Skip, overwrite or append? Set this to <see cref="FtpExists.NoCheck"/> for fastest performance
		/// but only if you are SURE that the files do not exist on the server.</param>
		/// <param name="createRemoteDir">Create the remote directory if it does not exist. Slows down upload due to additional checks required.</param>
		/// <param name="progress">Provide an implementation of IProgress to track upload progress. The value provided is in the range 0 to 100, representing a percentage. It is calculated based on bytes transferred vs the length of the file.</param>
		public bool Upload(Stream fileStream, string remotePath, FtpExists existsMode = FtpExists.Overwrite, bool createRemoteDir = false, IProgress<double> progress = null) {

			// verify args
			if (fileStream == null)
				throw new ArgumentException("Required parameter is null or blank.", "fileStream");
			if (remotePath.IsBlank())
				throw new ArgumentException("Required parameter is null or blank.", "remotePath");

			FtpTrace.WriteFunc("Upload", new object[] { remotePath, existsMode, createRemoteDir });

			// write the file onto the server
			return UploadFileInternal(fileStream, remotePath, createRemoteDir, existsMode, false, false, progress);
		}
		/// <summary>
		/// Uploads the specified byte array as a file onto the server.
		/// High-level API that takes care of various edge cases internally.
		/// Supports very large files since it uploads data in chunks.
		/// </summary>
		/// <param name="fileData">The full data of the file, as a byte array</param>
		/// <param name="remotePath">The full or relative path to the file on the server</param>
		/// <param name="existsMode">What to do if the file already exists? Skip, overwrite or append? Set this to <see cref="FtpExists.NoCheck"/> for fastest performance 
		/// but only if you are SURE that the files do not exist on the server.</param>
		/// <param name="createRemoteDir">Create the remote directory if it does not exist. Slows down upload due to additional checks required.</param>
		/// <param name="progress">Provide an implementation of IProgress to track upload progress. The value provided is in the range 0 to 100, representing a percentage. It is calculated based on bytes transferred vs the length of the file.</param>
		public bool Upload(byte[] fileData, string remotePath, FtpExists existsMode = FtpExists.Overwrite, bool createRemoteDir = false, IProgress<double> progress = null) {

			// verify args
			if (fileData == null)
				throw new ArgumentException("Required parameter is null or blank.", "fileData");
			if (remotePath.IsBlank())
				throw new ArgumentException("Required parameter is null or blank.", "remotePath");

			FtpTrace.WriteFunc("Upload", new object[] { remotePath, existsMode, createRemoteDir });

			// write the file onto the server
			using (MemoryStream ms = new MemoryStream(fileData)) {
				ms.Position = 0;
				return UploadFileInternal(ms, remotePath, createRemoteDir, existsMode, false, false, progress);
			}
		}


#if ASYNC
		/// <summary>
		/// Uploads the specified stream as a file onto the server asynchronously.
		/// High-level API that takes care of various edge cases internally.
		/// Supports very large files since it uploads data in chunks.
		/// </summary>
		/// <param name="fileStream">The full data of the file, as a stream</param>
		/// <param name="remotePath">The full or relative path to the file on the server</param>
		/// <param name="existsMode">What to do if the file already exists? Skip, overwrite or append? Set this to <see cref="FtpExists.NoCheck"/> for fastest performance,
		///  but only if you are SURE that the files do not exist on the server.</param>
		/// <param name="createRemoteDir">Create the remote directory if it does not exist. Slows down upload due to additional checks required.</param>
		/// <param name="token">The token to monitor for cancellation requests.</param>
		/// <param name="progress">Provide an implementation of IProgress to track upload progress. The value provided is in the range 0 to 100, representing a percentage. It is calculated based on bytes transferred vs the length of the file.</param>
		/// <returns>If true then the file was uploaded, false otherwise.</returns>
		public async Task<bool> UploadAsync(Stream fileStream, string remotePath, FtpExists existsMode, bool createRemoteDir, CancellationToken token, IProgress<double> progress) {

			// verify args
			if (fileStream == null)
				throw new ArgumentException("Required parameter is null or blank.", "fileStream");
			if (remotePath.IsBlank())
				throw new ArgumentException("Required parameter is null or blank.", "remotePath");
			
			FtpTrace.WriteFunc("UploadAsync", new object[] { remotePath, existsMode, createRemoteDir });

			// write the file onto the server
			return await UploadFileInternalAsync(fileStream, remotePath, createRemoteDir, existsMode, false, false, token, progress);
		}

		/// <summary>
		/// Uploads the specified byte array as a file onto the server asynchronously.
		/// High-level API that takes care of various edge cases internally.
		/// Supports very large files since it uploads data in chunks.
		/// </summary>
		/// <param name="fileData">The full data of the file, as a byte array</param>
		/// <param name="remotePath">The full or relative path to the file on the server</param>
		/// <param name="existsMode">What to do if the file already exists? Skip, overwrite or append? Set this to <see cref="FtpExists.NoCheck"/> for fastest performance,
		///  but only if you are SURE that the files do not exist on the server.</param>
		/// <param name="createRemoteDir">Create the remote directory if it does not exist. Slows down upload due to additional checks required.</param>
		/// <param name="token">The token to monitor for cancellation requests.</param>
		/// <param name="progress">Provide an implementation of IProgress to track upload progress. The value provided is in the range 0 to 100, representing a percentage. It is calculated based on bytes transferred vs the length of the file.</param>
		/// <returns>If true then the file was uploaded, false otherwise.</returns>
		public async Task<bool> UploadAsync(byte[] fileData, string remotePath, FtpExists existsMode, bool createRemoteDir, CancellationToken token, IProgress<double> progress) {

			// verify args
			if (fileData == null)
				throw new ArgumentException("Required parameter is null or blank.", "fileData");
			if (remotePath.IsBlank())
				throw new ArgumentException("Required parameter is null or blank.", "remotePath");

			FtpTrace.WriteFunc("UploadAsync", new object[] { remotePath, existsMode, createRemoteDir });

			// write the file onto the server
			using (MemoryStream ms = new MemoryStream(fileData)) {
				ms.Position = 0;
				return await UploadFileInternalAsync(ms, remotePath, createRemoteDir, existsMode, false, false, token, progress);
			}
		}

		/// <summary>
		/// Uploads the specified stream as a file onto the server asynchronously.
		/// High-level API that takes care of various edge cases internally.
		/// Supports very large files since it uploads data in chunks.
		/// </summary>
		/// <param name="fileStream">The full data of the file, as a stream</param>
		/// <param name="remotePath">The full or relative path to the file on the server</param>
		/// <param name="existsMode">What to do if the file already exists? Skip, overwrite or append? Set this to <see cref="FtpExists.NoCheck"/> for fastest performance,
		///  but only if you are SURE that the files do not exist on the server.</param>
		/// <param name="createRemoteDir">Create the remote directory if it does not exist. Slows down upload due to additional checks required.</param>
		/// <returns>If true then the file was uploaded, false otherwise.</returns>
		public async Task<bool> UploadAsync(Stream fileStream, string remotePath, FtpExists existsMode = FtpExists.Overwrite, bool createRemoteDir = false) {
			return await UploadAsync(fileStream, remotePath, existsMode, createRemoteDir, CancellationToken.None, null);
		}

		/// <summary>
		/// Uploads the specified byte array as a file onto the server asynchronously.
		/// High-level API that takes care of various edge cases internally.
		/// Supports very large files since it uploads data in chunks.
		/// </summary>
		/// <param name="fileData">The full data of the file, as a byte array</param>
		/// <param name="remotePath">The full or relative path to the file on the server</param>
		/// <param name="existsMode">What to do if the file already exists? Skip, overwrite or append? Set this to <see cref="FtpExists.NoCheck"/> for fastest performance,
		///  but only if you are SURE that the files do not exist on the server.</param>
		/// <param name="createRemoteDir">Create the remote directory if it does not exist. Slows down upload due to additional checks required.</param>
		/// <returns>If true then the file was uploaded, false otherwise.</returns>
		public async Task<bool> UploadAsync(byte[] fileData, string remotePath, FtpExists existsMode = FtpExists.Overwrite, bool createRemoteDir = false) {
			return await UploadAsync(fileData, remotePath, existsMode, createRemoteDir, CancellationToken.None, null);
		}
#endif

		#endregion

		#region Upload File Internal

		/// <summary>
		/// Upload the given stream to the server as a new file. Overwrites the file if it exists.
		/// Writes data in chunks. Retries if server disconnects midway.
		/// </summary>
		private bool UploadFileInternal(Stream fileData, string remotePath, bool createRemoteDir, FtpExists existsMode, bool fileExists, bool fileExistsKnown, IProgress<double> progress) {
			Stream upStream = null;

			try {

				long offset = 0;
				bool checkFileExistsAgain = false;

				// check if the file exists, and skip, overwrite or append
				if (existsMode == FtpExists.NoCheck) {
					checkFileExistsAgain = true;
				} else {
					if (!fileExistsKnown) {
						fileExists = FileExists(remotePath);
					}
					switch (existsMode) {
						case FtpExists.Skip:
							if (fileExists) {
								FtpTrace.WriteStatus(FtpTraceLevel.Warn, "File " + remotePath + " exists on server & existsMode is set to FileExists.Skip");
								return false;
							}
							break;
						case FtpExists.Overwrite:
							if (fileExists) {
								DeleteFile(remotePath);
							}
							break;
						case FtpExists.Append:
							if (fileExists) {
								offset = GetFileSize(remotePath);
								if (offset == -1) {
									offset = 0; // start from the beginning
								}
							}
							break;
					}
				}

				// ensure the remote dir exists .. only if the file does not already exist!
				if (createRemoteDir && !fileExists) {
					string dirname = remotePath.GetFtpDirectoryName();
					if (!DirectoryExists(dirname)) {
						CreateDirectory(dirname);
					}
				}

				// FIX #213 : Do not change Stream.Position if not supported
				if (fileData.CanSeek) {
					try {

						// seek to required offset
						fileData.Position = offset;

					} catch (Exception ex2) {
					}
				}

				// open a file connection
				if (offset == 0) {
					upStream = OpenWrite(remotePath, UploadDataType, checkFileExistsAgain);
				} else {
					upStream = OpenAppend(remotePath, UploadDataType, checkFileExistsAgain);
				}

				// loop till entire file uploaded
				long len = fileData.Length;
				byte[] buffer = new byte[TransferChunkSize];

				if (UploadRateLimit == 0) {
					while (offset < len) {
						try {

							// read a chunk of bytes from the file
							int readBytes;
							while ((readBytes = fileData.Read(buffer, 0, buffer.Length)) > 0) {

								// write chunk to the FTP stream
								upStream.Write(buffer, 0, readBytes);
								upStream.Flush();
								offset += readBytes;

								// send progress reports
								if (progress != null) {
									progress.Report(((double)offset / (double)len) * 100);
								}
							}

							// zero return value (with no Exception) indicates EOS; so we should terminate the outer loop here
							break;
						} catch (IOException ex) {

							// resume if server disconnected midway, or throw if there is an exception doing that as well
							if (!ResumeUpload(remotePath, ref upStream, offset, ex)) {
								throw;
							}
						}
					}
				} else {
					Stopwatch sw = new Stopwatch();
					double rateLimitBytes = UploadRateLimit * 1024;
					while (offset < len) {
						try {

							// read a chunk of bytes from the file
							int readBytes;
							double limitCheckBytes = 0;
							sw.Start();
							while ((readBytes = fileData.Read(buffer, 0, buffer.Length)) > 0) {

								// write chunk to the FTP stream
								upStream.Write(buffer, 0, readBytes);
								upStream.Flush();
								offset += readBytes;
								limitCheckBytes += readBytes;

								// send progress reports
								if (progress != null) {
									progress.Report(((double)offset / (double)len) * 100);
								}

								// honor the speed limit
								int swTime = (int)sw.ElapsedMilliseconds;
								if (swTime >= 1000) {
									double timeShouldTake = limitCheckBytes / rateLimitBytes * 1000;
									if (timeShouldTake > swTime) {
#if CORE14
                                        Task.Delay((int)(timeShouldTake - swTime)).Wait();
#else
										Thread.Sleep((int)(timeShouldTake - swTime));
#endif
									}
									limitCheckBytes = 0;
									sw.Restart();
								}
							}

							// zero return value (with no Exception) indicates EOS; so we should terminate the outer loop here
							break;
						} catch (IOException ex) {

							// resume if server disconnected midway, or throw if there is an exception doing that as well
							if (!ResumeUpload(remotePath, ref upStream, offset, ex)) {
								sw.Stop();
								throw;
							}

						}
					}

					sw.Stop();
				}

				// wait for transfer to get over
				while (upStream.Position < upStream.Length) {
				}

				// send progress reports
				if (progress != null) {
					progress.Report(100.0);
				}

				// disconnect FTP stream before exiting
				upStream.Dispose();

				// FIX : if this is not added, there appears to be "stale data" on the socket
				// listen for a success/failure reply
				if (!EnableThreadSafeDataConnections) {
					FtpReply status = GetReply();
				}

				return true;

			} catch (Exception ex1) {

				// close stream before throwing error
				try {
					if (upStream != null)
						upStream.Dispose();
				} catch (Exception) { }

				// catch errors during upload
				throw new FtpException("Error while uploading the file to the server. See InnerException for more info.", ex1);
			}
		}

#if ASYNC
		/// <summary>
		/// Upload the given stream to the server as a new file asynchronously. Overwrites the file if it exists.
		/// Writes data in chunks. Retries if server disconnects midway.
		/// </summary>
		private async Task<bool> UploadFileInternalAsync(Stream fileData, string remotePath, bool createRemoteDir, FtpExists existsMode, bool fileExists, bool fileExistsKnown, CancellationToken token, IProgress<double> progress) {
			Stream upStream = null;
			try {
				long offset = 0;
				bool checkFileExistsAgain = false;

				// check if the file exists, and skip, overwrite or append
				if (existsMode == FtpExists.NoCheck) {
					checkFileExistsAgain = true;
				} else {
					if (!fileExistsKnown) {
						fileExists = await FileExistsAsync(remotePath);
					}
					switch (existsMode) {
						case FtpExists.Skip:
							if (fileExists) {
								return false;
							}
							break;
						case FtpExists.Overwrite:
							if (fileExists) {
								await DeleteFileAsync(remotePath);
							}
							break;
						case FtpExists.Append:
							if (fileExists) {
								offset = await GetFileSizeAsync(remotePath);
								if (offset == -1) {
									offset = 0; // start from the beginning
								}
							}
							break;
					}
				}

				// ensure the remote dir exists .. only if the file does not already exist!
				if (createRemoteDir && !fileExists) {
					string dirname = remotePath.GetFtpDirectoryName();
					if (!await DirectoryExistsAsync(dirname)) {
						await CreateDirectoryAsync(dirname);
					}
				}
				
				// FIX #213 : Do not change Stream.Position if not supported
				if (fileData.CanSeek) {
					try {

						// seek to required offset
						fileData.Position = offset;

					} catch (Exception ex2) {
					}
				}

				// open a file connection
				// TODO:  Here is differrent from synchronous version. Needs confirm
				if (offset == 0) {
					upStream = await OpenWriteAsync(remotePath, UploadDataType);
				} else {
					upStream = await OpenAppendAsync(remotePath, UploadDataType);
				}

				// loop till entire file uploaded
				long len = fileData.Length;
				byte[] buffer = new byte[TransferChunkSize];
				if (UploadRateLimit == 0) {
					while (offset < len) {
						try {
							// read a chunk of bytes from the file
							int readBytes;
							while ((readBytes = await fileData.ReadAsync(buffer, 0, buffer.Length, token)) > 0) {

								// write chunk to the FTP stream
								await upStream.WriteAsync(buffer, 0, readBytes, token);
								await upStream.FlushAsync(token);
								offset += readBytes;

								// send progress reports
								if (progress != null) {
									progress.Report(((double)offset / (double)len) * 100);
								}
							}

							// zero return value (with no Exception) indicates EOS; so we should terminate the outer loop here
							break;
                        } catch (IOException ex) {

							// resume if server disconnected midway, or throw if there is an exception doing that as well
							if (!ResumeUpload(remotePath, ref upStream, offset, ex)) {
								throw;
							}
						}
					}
				} else {

					Stopwatch sw = new Stopwatch();
					double rateLimitBytes = UploadRateLimit * 1024;
					while (offset < len) {
						try {

							// read a chunk of bytes from the file
							int readBytes;
							double limitCheckBytes = 0;
							sw.Start();
							while ((readBytes = await fileData.ReadAsync(buffer, 0, buffer.Length, token)) > 0) {

								// write chunk to the FTP stream
								await upStream.WriteAsync(buffer, 0, readBytes, token);
								await upStream.FlushAsync(token);
								offset += readBytes;
								limitCheckBytes += readBytes;

								// send progress reports
								if (progress != null) {
									progress.Report(((double)offset / (double)len) * 100);
								}

								// honor the rate limit
								int swTime = (int)sw.ElapsedMilliseconds;
								if (swTime >= 1000) {
									double timeShouldTake = limitCheckBytes / rateLimitBytes * 1000;
									if (timeShouldTake > swTime) {
                                        await Task.Delay((int)(timeShouldTake - swTime));
									}
									limitCheckBytes = 0;
									sw.Restart();
								}
                            }

                            // zero return value (with no Exception) indicates EOS; so we should terminate the outer loop here
                            break;
                        } catch (IOException ex) {

							// resume if server disconnected midway, or throw if there is an exception doing that as well
							if (!ResumeUpload(remotePath, ref upStream, offset, ex)) {
								sw.Stop();
								throw;
							}
						}
					}
					sw.Stop();
				}

				// wait for while transfer to get over
				while (upStream.Position < upStream.Length) {
				}

				// disconnect FTP stream before exiting
				upStream.Dispose();

				// FIX : if this is not added, there appears to be "stale data" on the socket
				// listen for a success/failure reply
				if (!m_threadSafeDataChannels) {
					FtpReply status = GetReply();
				}

				return true;
			} catch (Exception ex1) {
				// close stream before throwing error
				try {
					if (upStream != null)
						upStream.Dispose();
				} catch (Exception) { }

				// catch errors during upload
				throw new FtpException("Error while uploading the file to the server. See InnerException for more info.", ex1);
			}
		}

#endif

		private bool ResumeUpload(string remotePath, ref Stream upStream, long offset, IOException ex) {
			// resume if server disconnects midway (fixes #39)
			if (ex.InnerException != null) {
				var iex = ex.InnerException as System.Net.Sockets.SocketException;
#if CORE
				if (iex != null && (int)iex.SocketErrorCode == 10054) {
#else
				if (iex != null && iex.ErrorCode == 10054) {
#endif
					upStream.Dispose();
					upStream = OpenAppend(remotePath, UploadDataType, true);
					upStream.Position = offset;
					return true;
				}
			}
			return false;
		}

		#endregion

		#region Download File

		/// <summary>
		/// Downloads the specified file onto the local file system.
		/// High-level API that takes care of various edge cases internally.
		/// Supports very large files since it downloads data in chunks.
		/// </summary>
		/// <param name="localPath">The full or relative path to the file on the local file system</param>
		/// <param name="remotePath">The full or relative path to the file on the server</param>
		/// <param name="overwrite">True if you want the local file to be overwritten if it already exists. (Default value is true)</param>
		/// <param name="verifyOptions">Sets if checksum verification is required for a successful download and what to do if it fails verification (See Remarks)</param>
		/// <param name="progress">Provide an implementation of IProgress to track download progress. The value provided is in the range 0 to 100, representing a percentage. It is calculated based on bytes transferred vs the length of the file.</param>
		/// <returns>If true then the file was downloaded, false otherwise.</returns>
		/// <remarks>
		/// If verification is enabled (All options other than <see cref="FtpVerify.None"/>) the hash will be checked against the server.  If the server does not support
		/// any hash algorithm, then verification is ignored.  If only <see cref="FtpVerify.OnlyChecksum"/> is set then the return of this method depends on both a successful 
		/// upload &amp; verification.  Additionally, if any verify option is set and a retry is attempted then overwrite will automatically be set to true for subsequent attempts.
		/// </remarks>
		public bool DownloadFile(string localPath, string remotePath, bool overwrite = true, FtpVerify verifyOptions = FtpVerify.None, IProgress<double> progress = null) {

			// verify args
			if (localPath.IsBlank())
				throw new ArgumentException("Required parameter is null or blank.", "localPath");
			if (remotePath.IsBlank())
				throw new ArgumentException("Required parameter is null or blank.", "remotePath");

			FtpTrace.WriteFunc("DownloadFile", new object[] { localPath, remotePath, overwrite, verifyOptions });

			return DownloadFileToFile(localPath, remotePath, overwrite, verifyOptions, progress);
		}

		private bool DownloadFileToFile(string localPath, string remotePath, bool overwrite, FtpVerify verifyOptions, IProgress<double> progress) {
			// skip downloading if the local file exists
			if (!overwrite && File.Exists(localPath)) {
				FtpTrace.WriteStatus(FtpTraceLevel.Error, "Overwrite is false and local file already exists.");
				return false;
			}

			try {

				// create the folders
				string dirPath = Path.GetDirectoryName(localPath);
				if (!FtpExtensions.IsNullOrWhiteSpace(dirPath) && !Directory.Exists(dirPath)) {
					Directory.CreateDirectory(dirPath);
				}
			} catch (Exception ex1) {

				// catch errors creating directory
				throw new FtpException("Error while creating directories. See InnerException for more info.", ex1);
			}

			bool downloadSuccess;
			bool verified = true;
			int attemptsLeft = verifyOptions.HasFlag(FtpVerify.Retry) ? m_retryAttempts : 1;
			do {

				// download the file from server
				using (var outStream = new FileStream(localPath, FileMode.Create, FileAccess.Write, FileShare.None)) {

					// download the file straight to a file stream
					downloadSuccess = DownloadFileInternal(remotePath, outStream, progress);
					attemptsLeft--;
				}

				// if verification is needed
				if (downloadSuccess && verifyOptions != FtpVerify.None) {
					verified = VerifyTransfer(localPath, remotePath);
					FtpTrace.WriteLine(FtpTraceLevel.Info, "File Verification: " + (verified ? "PASS" : "FAIL"));
#if DEBUG
					if (!verified && attemptsLeft > 0) {
						FtpTrace.WriteStatus(FtpTraceLevel.Verbose, "Retrying due to failed verification." + (overwrite ? "  Overwrite will occur." : "") + "  " + attemptsLeft + " attempts remaining");
					}
#endif
				}
			} while (!verified && attemptsLeft > 0);

			if (downloadSuccess && !verified && verifyOptions.HasFlag(FtpVerify.Delete)) {
				File.Delete(localPath);
			}

			if (downloadSuccess && !verified && verifyOptions.HasFlag(FtpVerify.Throw)) {
				throw new FtpException("Downloaded file checksum value does not match remote file");
			}

			return downloadSuccess && verified;
		}

#if ASYNC
		/// <summary>
		/// Downloads the specified file onto the local file system asynchronously.
		/// High-level API that takes care of various edge cases internally.
		/// Supports very large files since it downloads data in chunks.
		/// </summary>
		/// <param name="localPath">The full or relative path to the file on the local file system</param>
		/// <param name="remotePath">The full or relative path to the file on the server</param>
		/// <param name="overwrite">True if you want the local file to be overwritten if it already exists. (Default value is true)</param>
		/// <param name="verifyOptions">Sets if checksum verification is required for a successful download and what to do if it fails verification (See Remarks)</param>
		/// <param name="token">The token to monitor for cancellation requests</param>
		/// <param name="progress">Provide an implementation of IProgress to track download progress. The value provided is in the range 0 to 100, representing a percentage. It is calculated based on bytes transferred vs the length of the file.</param>
		/// <returns>If true then the file was downloaded, false otherwise.</returns>
		/// <remarks>
		/// If verification is enabled (All options other than <see cref="FtpVerify.None"/>) the hash will be checked against the server.  If the server does not support
		/// any hash algorithm, then verification is ignored.  If only <see cref="FtpVerify.OnlyChecksum"/> is set then the return of this method depends on both a successful 
		/// upload &amp; verification.  Additionally, if any verify option is set and a retry is attempted then overwrite will automatically be set to true for subsequent attempts.
		/// </remarks>
		public async Task<bool> DownloadFileAsync(string localPath, string remotePath, bool overwrite, FtpVerify verifyOptions, CancellationToken token, IProgress<double> progress) {

			// verify args
			if (localPath.IsBlank())
				throw new ArgumentException("Required parameter is null or blank.", "localPath");
			if (remotePath.IsBlank())
				throw new ArgumentException("Required parameter is null or blank.", "remotePath");
			
			FtpTrace.WriteFunc("DownloadFileAsync", new object[] { localPath, remotePath, overwrite, verifyOptions });

			return await DownloadFileToFileAsync(localPath, remotePath, overwrite, verifyOptions, token, progress);
		}

		/// <summary>
		/// Downloads the specified file onto the local file system asynchronously.
		/// High-level API that takes care of various edge cases internally.
		/// Supports very large files since it downloads data in chunks.
		/// </summary>
		/// <param name="localPath">The full or relative path to the file on the local file system</param>
		/// <param name="remotePath">The full or relative path to the file on the server</param>
		/// <param name="overwrite">True if you want the local file to be overwritten if it already exists. (Default value is true)</param>
		/// <param name="verifyOptions">Sets if checksum verification is required for a successful download and what to do if it fails verification (See Remarks)</param>
		/// <param name="progress">Provide an implementation of IProgress to track download progress. The value provided is in the range 0 to 100, representing a percentage. It is calculated based on bytes transferred vs the length of the file.</param>
		/// <returns>If true then the file was downloaded, false otherwise.</returns>
		/// <remarks>
		/// If verification is enabled (All options other than <see cref="FtpVerify.None"/>) the hash will be checked against the server.  If the server does not support
		/// any hash algorithm, then verification is ignored.  If only <see cref="FtpVerify.OnlyChecksum"/> is set then the return of this method depends on both a successful 
		/// upload &amp; verification.  Additionally, if any verify option is set and a retry is attempted then overwrite will automatically be set to true for subsequent attempts.
		/// </remarks>
		public async Task<bool> DownloadFileAsync(string localPath, string remotePath, bool overwrite = true, FtpVerify verifyOptions = FtpVerify.None, IProgress<double> progress = null) {

			// verify args
			if (localPath.IsBlank())
				throw new ArgumentException("Required parameter is null or blank.", "localPath");
			if (remotePath.IsBlank())
				throw new ArgumentException("Required parameter is null or blank.", "remotePath");
			
			FtpTrace.WriteFunc("DownloadFileAsync", new object[] { localPath, remotePath, overwrite, verifyOptions });

			return await DownloadFileToFileAsync(localPath, remotePath, overwrite, verifyOptions, CancellationToken.None, progress);
		}

		private async Task<bool> DownloadFileToFileAsync(string localPath, string remotePath, bool overwrite, FtpVerify verifyOptions, CancellationToken token, IProgress<double> progress) {
			if (string.IsNullOrWhiteSpace(localPath))
				throw new ArgumentNullException("localPath");

			// skip downloading if the local file exists
			if (!overwrite && File.Exists(localPath)) {
				FtpTrace.WriteStatus(FtpTraceLevel.Error, "Overwrite is false and local file already exists");
				return false;
			}

			try {
				
				// create the folders
				string dirPath = Path.GetDirectoryName(localPath);
				if (!String.IsNullOrWhiteSpace(dirPath) && !Directory.Exists(dirPath)) {
					Directory.CreateDirectory(dirPath);
				}
			} catch (Exception ex1) {
				
				// catch errors creating directory
				throw new FtpException("Error while crated directories. See InnerException for more info.", ex1);
			}

			bool downloadSuccess;
			bool verified = true;
			int attemptsLeft = verifyOptions.HasFlag(FtpVerify.Retry) ? m_retryAttempts : 1;
			do {

				// download the file from server
				using (var outStream = new FileStream(localPath, FileMode.Create, FileAccess.Write, FileShare.None)) {
					
					// download the file straight to a file stream
					downloadSuccess = await DownloadFileInternalAsync(remotePath, outStream, token, progress);
					attemptsLeft--;
				}

				// if verification is needed
				if (downloadSuccess && verifyOptions != FtpVerify.None) {
					verified = await VerifyTransferAsync(localPath, remotePath);
					FtpTrace.WriteStatus(FtpTraceLevel.Info, "File Verification: " + (verified ? "PASS" : "FAIL"));
#if DEBUG
					if (!verified && attemptsLeft > 0) {
						FtpTrace.WriteStatus(FtpTraceLevel.Verbose, "Retrying due to failed verification." + (overwrite ? "  Overwrite will occur." : "") + "  " + attemptsLeft + " attempts remaining");
					}
#endif
				}
			} while (!verified && attemptsLeft > 0);

			if (downloadSuccess && !verified && verifyOptions.HasFlag(FtpVerify.Delete)) {
				File.Delete(localPath);
			}

			if (downloadSuccess && !verified && verifyOptions.HasFlag(FtpVerify.Throw)) {
				throw new FtpException("Downloaded file checksum value does not match remote file");
			}

			return downloadSuccess && verified;
		}
#endif
		#endregion

		#region	Download Bytes/Stream

		/// <summary>
		/// Downloads the specified file into the specified stream.
		/// High-level API that takes care of various edge cases internally.
		/// Supports very large files since it downloads data in chunks.
		/// </summary>
		/// <param name="outStream">The stream that the file will be written to. Provide a new MemoryStream if you only want to read the file into memory.</param>
		/// <param name="remotePath">The full or relative path to the file on the server</param>
		/// <param name="progress">Provide an implementation of IProgress to track download progress. The value provided is in the range 0 to 100, representing a percentage. It is calculated based on bytes transferred vs the length of the file.</param>
		/// <returns>If true then the file was downloaded, false otherwise.</returns>
		public bool Download(Stream outStream, string remotePath, IProgress<double> progress = null) {

			// verify args
			if (outStream == null)
				throw new ArgumentException("Required parameter is null or blank.", "outStream");
			if (remotePath.IsBlank())
				throw new ArgumentException("Required parameter is null or blank.", "remotePath");

			FtpTrace.WriteFunc("Download", new object[] { remotePath });

			// download the file from the server
			return DownloadFileInternal(remotePath, outStream, progress);
		}

		/// <summary>
		/// Downloads the specified file and return the raw byte array.
		/// High-level API that takes care of various edge cases internally.
		/// Supports very large files since it downloads data in chunks.
		/// </summary>
		/// <param name="outBytes">The variable that will receive the bytes.</param>
		/// <param name="remotePath">The full or relative path to the file on the server</param>
		/// <param name="progress">Provide an implementation of IProgress to track download progress. The value provided is in the range 0 to 100, representing a percentage. It is calculated based on bytes transferred vs the length of the file.</param>
		/// <returns>If true then the file was downloaded, false otherwise.</returns>
		public bool Download(out byte[] outBytes, string remotePath, IProgress<double> progress = null) {

			// verify args
			if (remotePath.IsBlank())
				throw new ArgumentException("Required parameter is null or blank.", "remotePath");

			FtpTrace.WriteFunc("Download", new object[] { remotePath });

			outBytes = null;

			// download the file from the server
			bool ok;
			using (MemoryStream outStream = new MemoryStream()) {
				ok = DownloadFileInternal(remotePath, outStream, progress);
				if (ok) {
					outBytes = outStream.ToArray();
				}
			}
			return ok;
		}

#if ASYNC
		/// <summary>
		/// Downloads the specified file into the specified stream asynchronously .
		/// High-level API that takes care of various edge cases internally.
		/// Supports very large files since it downloads data in chunks.
		/// </summary>
		/// <param name="outStream">The stream that the file will be written to. Provide a new MemoryStream if you only want to read the file into memory.</param>
		/// <param name="remotePath">The full or relative path to the file on the server</param>
		/// <param name="token">The token to monitor cancellation requests</param>
		/// <param name="progress">Provide an implementation of IProgress to track download progress. The value provided is in the range 0 to 100, representing a percentage. It is calculated based on bytes transferred vs the length of the file.</param>
		/// <returns>If true then the file was downloaded, false otherwise.</returns>
		public async Task<bool> DownloadAsync(Stream outStream, string remotePath, CancellationToken token, IProgress<double> progress = null) {

			// verify args
			if (outStream == null)
				throw new ArgumentException("Required parameter is null or blank.", "outStream");
			if (remotePath.IsBlank())
				throw new ArgumentException("Required parameter is null or blank.", "remotePath");
			
			FtpTrace.WriteFunc("DownloadAsync", new object[] { remotePath });
			
			// download the file from the server
			return await DownloadFileInternalAsync(remotePath, outStream, token, progress);
		}

		/// <summary>
		/// Downloads the specified file into the specified stream asynchronously .
		/// High-level API that takes care of various edge cases internally.
		/// Supports very large files since it downloads data in chunks.
		/// </summary>
		/// <param name="outStream">The stream that the file will be written to. Provide a new MemoryStream if you only want to read the file into memory.</param>
		/// <param name="remotePath">The full or relative path to the file on the server</param>
		/// <returns>If true then the file was downloaded, false otherwise.</returns>
		public async Task<bool> DownloadAsync(Stream outStream, string remotePath) {

			// verify args
			if (outStream == null)
				throw new ArgumentException("Required parameter is null or blank.", "outStream");
			if (remotePath.IsBlank())
				throw new ArgumentException("Required parameter is null or blank.", "remotePath");
			
			FtpTrace.WriteFunc("DownloadAsync", new object[] { remotePath });
			
			// download the file from the server
			return await DownloadFileInternalAsync(remotePath, outStream, CancellationToken.None, null);
		}

		/// <summary>
		/// Downloads the specified file and return the raw byte array.
		/// High-level API that takes care of various edge cases internally.
		/// Supports very large files since it downloads data in chunks.
		/// </summary>
		/// <param name="remotePath">The full or relative path to the file on the server</param>
		/// <param name="token">The token to monitor cancellation requests</param>
		/// <param name="progress">Provide an implementation of IProgress to track download progress. The value provided is in the range 0 to 100, representing a percentage. It is calculated based on bytes transferred vs the length of the file.</param>
		/// <returns>A byte array containing the contents of the downloaded file if successful, otherwise null.</returns>
		public async Task<byte[]> DownloadAsync(string remotePath, CancellationToken token, IProgress<double> progress = null) {

			// verify args
			if (remotePath.IsBlank())
				throw new ArgumentException("Required parameter is null or blank.", "remotePath");
			
			FtpTrace.WriteFunc("DownloadAsync", new object[] { remotePath });
			
			// download the file from the server
			using (MemoryStream outStream = new MemoryStream()) {
				bool ok = await DownloadFileInternalAsync(remotePath, outStream, token, progress);
				return ok ? outStream.ToArray() : null;
			}
		}

		/// <summary>
		/// Downloads the specified file into the specified stream asynchronously .
		/// High-level API that takes care of various edge cases internally.
		/// Supports very large files since it downloads data in chunks.
		/// </summary>
		/// <param name="remotePath">The full or relative path to the file on the server</param>
		/// <returns>A byte array containing the contents of the downloaded file if successful, otherwise null.</returns>
		public async Task<byte[]> DownloadAsync(string remotePath) {

			// download the file from the server
			return await DownloadAsync(remotePath, CancellationToken.None, null);
		}
#endif

		#endregion

		#region Download File Internal

		/// <summary>
		/// Download a file from the server and write the data into the given stream.
		/// Reads data in chunks. Retries if server disconnects midway.
		/// </summary>
		private bool DownloadFileInternal(string remotePath, Stream outStream, IProgress<double> progress) {

			Stream downStream = null;

			try {
				
				// get file size if downloading in binary mode (in ASCII mode we read until EOF)
				long fileLen = 0;
				if (CurrentDataType == FtpDataType.Binary){
					fileLen = GetFileSize(remotePath);
				}
<<<<<<< HEAD


				// if the server has not reported a length for this file
				// we use an alternate method to download it - read until EOF
				bool readToEnd = (fileLen <= 0) || CurrentDataType != FtpDataType.Binary;


=======
				
				// open the file for reading
				downStream = OpenRead(remotePath, DownloadDataType, 0, fileLen > 0);
				
				// if the server has not provided a length for this file
				// we read until EOF instead of reading a specific number of bytes
				bool readToEnd = (fileLen <= 0);
				
>>>>>>> 821e04a0
				// loop till entire file downloaded
				byte[] buffer = new byte[TransferChunkSize];
				long offset = 0;
				if (DownloadRateLimit == 0) {
					while (offset < fileLen || readToEnd) {
						try {

							// read a chunk of bytes from the FTP stream
							int readBytes = 1;
							while ((readBytes = downStream.Read(buffer, 0, buffer.Length)) > 0) {
								
								// write chunk to output stream
								outStream.Write(buffer, 0, readBytes);
								offset += readBytes;

								// send progress reports
								if (progress != null) {
									progress.Report(((double)offset / (double)fileLen) * 100);
								}
							}

							// if we reach here means EOF encountered
							// stop if we are in "read until EOF" mode
							downStream.Dispose();

							FtpReply reply = GetReply();
							if (!readToEnd && offset != fileLen)
								throw new IOException($"Unexpected EOF for remote file {remotePath} [{offset}/{fileLen} bytes read]");
							if (!reply.Code.StartsWith("2", StringComparison.Ordinal))
								throw new IOException(
									$"Unexpected EOF for remote file {remotePath} [{offset}/{fileLen} bytes read]",
									new FtpCommandException(reply));
							break;
						}
						catch (IOException ex) {

							// resume if server disconnected midway, or throw if there is an exception doing that as well
							if (!ResumeDownload(remotePath, ref downStream, offset, ex)) {
								throw;
							}
						}

					}
				} else {
					Stopwatch sw = new Stopwatch();
					double rateLimitBytes = DownloadRateLimit * 1024;
					while (offset < fileLen || readToEnd) {
						try {

							// read a chunk of bytes from the FTP stream
							int readBytes = 1;
							double limitCheckBytes = 0;
							sw.Start();
							while ((readBytes = downStream.Read(buffer, 0, buffer.Length)) > 0) {

								// write chunk to output stream
								outStream.Write(buffer, 0, readBytes);
								offset += readBytes;
								limitCheckBytes += readBytes;

								// send progress reports
								if (progress != null) {
									progress.Report(((double)offset / (double)fileLen) * 100);
								}

								// honor the rate limit
								int swTime = (int)sw.ElapsedMilliseconds;
								if (swTime >= 1000) {
									double timeShouldTake = limitCheckBytes / rateLimitBytes * 1000;
									if (timeShouldTake > swTime) {
#if CORE14
                                        Task.Delay((int)(timeShouldTake - swTime)).Wait();
#else
										Thread.Sleep((int)(timeShouldTake - swTime));
#endif
									}
									limitCheckBytes = 0;
									sw.Restart();
								}
							}

							// if we reach here means EOF encountered
							// stop if we are in "read until EOF" mode
							downStream.Dispose();

							FtpReply reply = GetReply();
							if (!readToEnd && offset != fileLen)
								throw new IOException($"Unexpected EOF for remote file {remotePath} [{offset}/{fileLen} bytes read]");
							if (!reply.Code.StartsWith("2", StringComparison.Ordinal))
								throw new IOException(
									$"Unexpected EOF for remote file {remotePath} [{offset}/{fileLen} bytes read]",
									new FtpCommandException(reply));
							break;
						}
						catch (IOException ex) {

							// resume if server disconnected midway, or throw if there is an exception doing that as well
							if (!ResumeDownload(remotePath, ref downStream, offset, ex)) {
								sw.Stop();
								throw;
							}

						}

					}

					sw.Stop();
				}

				// disconnect FTP stream before exiting
				outStream.Flush();

				return true;


			} catch (Exception ex1) {

				// close stream before throwing error
				try {
					downStream.Dispose();
				} catch (Exception) { }

				// absorb "file does not exist" exceptions and simply return false
				if (ex1.Message.Contains("No such file") || ex1.Message.Contains("not exist") || ex1.Message.Contains("missing file") || ex1.Message.Contains("unknown file")) {
					FtpTrace.WriteStatus(FtpTraceLevel.Error, "File does not exist: " + ex1);
					return false;
				}

				// catch errors during upload
				throw new FtpException("Error while downloading the file from the server. See InnerException for more info.", ex1);
			}
		}

#if ASYNC
		/// <summary>
		/// Download a file from the server and write the data into the given stream asynchronously.
		/// Reads data in chunks. Retries if server disconnects midway.
		/// </summary>
		private async Task<bool> DownloadFileInternalAsync(string remotePath, Stream outStream, CancellationToken token, IProgress<double> progress) {
			Stream downStream = null;
			try {
				
				// get file size if downloading in binary mode (in ASCII mode we read until EOF)
				long fileLen = 0;
				if (CurrentDataType == FtpDataType.Binary){
					fileLen = await GetFileSizeAsync(remotePath);
				}
<<<<<<< HEAD

                // if the server has not reported a length for this file
                // we use an alternate method to download it - read until EOF
                bool readToEnd = (fileLen <= 0) || CurrentDataType != FtpDataType.Binary;

=======
				
				// open the file for reading
				downStream = await OpenReadAsync(remotePath, DownloadDataType, 0, fileLen > 0);
				
				// if the server has not provided a length for this file
				// we read until EOF instead of reading a specific number of bytes
				bool readToEnd = (fileLen <= 0);
				
>>>>>>> 821e04a0
				// loop till entire file downloaded
				byte[] buffer = new byte[TransferChunkSize];
				long offset = 0;
				if (DownloadRateLimit == 0) {
					while (offset < fileLen || readToEnd) {
						try {

							// read a chunk of bytes from the FTP stream
							int readBytes = 1;
							while ((readBytes = await downStream.ReadAsync(buffer, 0, buffer.Length, token)) > 0) {
								
								// write chunk to output stream
								await outStream.WriteAsync(buffer, 0, readBytes, token);
								offset += readBytes;

								// send progress reports
								if (progress != null) {
									progress.Report(((double)offset / (double)fileLen) * 100);
								}
							}

							// if we reach here means EOF encountered
							// stop if we are in "read until EOF" mode
							downStream.Dispose();

							FtpReply reply = await GetReplyAsync();
							if (!readToEnd && offset != fileLen)
								throw new IOException($"Unexpected EOF for remote file {remotePath} [{offset}/{fileLen} bytes read]");
							if (!reply.Code.StartsWith("2", StringComparison.Ordinal))
								throw new IOException(
									$"Unexpected EOF for remote file {remotePath} [{offset}/{fileLen} bytes read]",
									new FtpCommandException(reply));
							break;
						}
						catch (IOException ex) {

							// resume if server disconnected midway, or throw if there is an exception doing that as well
							if (!ResumeDownload(remotePath, ref downStream, offset, ex)) {
								throw;
							}
						}

					}
				} else {
					Stopwatch sw = new Stopwatch();
					double rateLimitBytes = DownloadRateLimit * 1024;
					while (offset < fileLen || readToEnd) {
						try {

							// read a chunk of bytes from the FTP stream
							int readBytes = 1;
							double limitCheckBytes = 0;
							sw.Start();
							while ((readBytes = await downStream.ReadAsync(buffer, 0, buffer.Length, token)) > 0) {
								
								// write chunk to output stream
								await outStream.WriteAsync(buffer, 0, readBytes, token);
								offset += readBytes;
								limitCheckBytes += readBytes;

								// send progress reports
								if (progress != null) {
									progress.Report(((double)offset / (double)fileLen) * 100);
								}

								// honor the rate limit
								int swTime = (int)sw.ElapsedMilliseconds;
								if (swTime >= 1000) {
									double timeShouldTake = limitCheckBytes / rateLimitBytes * 1000;
									if (timeShouldTake > swTime) {
                                        await Task.Delay((int)(timeShouldTake - swTime));
                                    }
                                    limitCheckBytes = 0;
									sw.Restart();
								}
							}

							// if we reach here means EOF encountered
							// stop if we are in "read until EOF" mode
							downStream.Dispose();

							FtpReply reply = await GetReplyAsync();
							if (!readToEnd && offset != fileLen)
								throw new IOException($"Unexpected EOF for remote file {remotePath} [{offset}/{fileLen} bytes read]");
							if (!reply.Code.StartsWith("2", StringComparison.Ordinal))
								throw new IOException(
									$"Unexpected EOF for remote file {remotePath} [{offset}/{fileLen} bytes read]",
									new FtpCommandException(reply));
							break;
						}
						catch (IOException ex) {

							// resume if server disconnected midway, or throw if there is an exception doing that as well
							if (!ResumeDownload(remotePath, ref downStream, offset, ex)) {
								sw.Stop();
								throw;
							}
						}

					}

					sw.Stop();
				}

				// disconnect FTP stream before exiting
				await outStream.FlushAsync(token);

				return true;

			} catch (Exception ex1) {
				// close stream before throwing error
				try {
					downStream.Dispose();
				} catch (Exception) { }

				// absorb "file does not exist" exceptions and simply return false
				if (ex1.Message.Contains("No such file") || ex1.Message.Contains("not exist") || ex1.Message.Contains("missing file") || ex1.Message.Contains("unknown file")) {
					FtpTrace.WriteStatus(FtpTraceLevel.Error, "File does not exist: " + ex1);
					return false;
				}

				// catch errors during upload
				throw new FtpException("Error while downloading the file from the server. See InnerException for more info.", ex1);
			}
		}
#endif

		private bool ResumeDownload(string remotePath, ref Stream downStream, long offset, IOException ex) {
			// resume if server disconnects midway (fixes #39)
			if (ex.InnerException != null) {
				var ie = ex.InnerException as System.Net.Sockets.SocketException;
#if CORE
				if (ie != null && (int)ie.SocketErrorCode == 10054) {
#else
				if (ie != null && ie.ErrorCode == 10054) {
#endif
					downStream.Dispose();
					downStream = OpenRead(remotePath, DownloadDataType, restart: offset);
					return true;
				}
			}
			return false;
		}

		#endregion

		#region Verification

		private bool VerifyTransfer(string localPath, string remotePath) {

			// verify args
			if (localPath.IsBlank())
				throw new ArgumentException("Required parameter is null or blank.", "localPath");
			if (remotePath.IsBlank())
				throw new ArgumentException("Required parameter is null or blank.", "remotePath");

			if (this.HasFeature(FtpCapability.HASH) || this.HasFeature(FtpCapability.MD5) ||
				this.HasFeature(FtpCapability.XMD5) || this.HasFeature(FtpCapability.XCRC) ||
				this.HasFeature(FtpCapability.XSHA1) || this.HasFeature(FtpCapability.XSHA256) ||
				this.HasFeature(FtpCapability.XSHA512)) {
				FtpHash hash = this.GetChecksum(remotePath);
				if (!hash.IsValid)
					return false;

				return hash.Verify(localPath);
			}

			//Not supported return true to ignore validation
			return true;
		}

#if ASYNC
		private async Task<bool> VerifyTransferAsync(string localPath, string remotePath) {

			// verify args
			if (localPath.IsBlank())
				throw new ArgumentException("Required parameter is null or blank.", "localPath");
			if (remotePath.IsBlank())
				throw new ArgumentException("Required parameter is null or blank.", "remotePath");
			
			if (this.HasFeature(FtpCapability.HASH) || this.HasFeature(FtpCapability.MD5) ||
				this.HasFeature(FtpCapability.XMD5) || this.HasFeature(FtpCapability.XCRC) ||
				this.HasFeature(FtpCapability.XSHA1) || this.HasFeature(FtpCapability.XSHA256) ||
				this.HasFeature(FtpCapability.XSHA512)) {
				FtpHash hash = await this.GetChecksumAsync(remotePath);
				if (!hash.IsValid)
					return false;

				return hash.Verify(localPath);
			}

			//Not supported return true to ignore validation
			return true;
		}
#endif

		#endregion

	}
}<|MERGE_RESOLUTION|>--- conflicted
+++ resolved
@@ -1757,15 +1757,6 @@
 				if (CurrentDataType == FtpDataType.Binary){
 					fileLen = GetFileSize(remotePath);
 				}
-<<<<<<< HEAD
-
-
-				// if the server has not reported a length for this file
-				// we use an alternate method to download it - read until EOF
-				bool readToEnd = (fileLen <= 0) || CurrentDataType != FtpDataType.Binary;
-
-
-=======
 				
 				// open the file for reading
 				downStream = OpenRead(remotePath, DownloadDataType, 0, fileLen > 0);
@@ -1774,7 +1765,6 @@
 				// we read until EOF instead of reading a specific number of bytes
 				bool readToEnd = (fileLen <= 0);
 				
->>>>>>> 821e04a0
 				// loop till entire file downloaded
 				byte[] buffer = new byte[TransferChunkSize];
 				long offset = 0;
@@ -1922,13 +1912,6 @@
 				if (CurrentDataType == FtpDataType.Binary){
 					fileLen = await GetFileSizeAsync(remotePath);
 				}
-<<<<<<< HEAD
-
-                // if the server has not reported a length for this file
-                // we use an alternate method to download it - read until EOF
-                bool readToEnd = (fileLen <= 0) || CurrentDataType != FtpDataType.Binary;
-
-=======
 				
 				// open the file for reading
 				downStream = await OpenReadAsync(remotePath, DownloadDataType, 0, fileLen > 0);
@@ -1937,7 +1920,6 @@
 				// we read until EOF instead of reading a specific number of bytes
 				bool readToEnd = (fileLen <= 0);
 				
->>>>>>> 821e04a0
 				// loop till entire file downloaded
 				byte[] buffer = new byte[TransferChunkSize];
 				long offset = 0;
